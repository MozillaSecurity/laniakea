# coding: utf-8
# This Source Code Form is subject to the terms of the Mozilla Public
# License, v. 2.0. If a copy of the MPL was not distributed with this
# file, You can obtain one at http://mozilla.org/MPL/2.0/.
'''
Laniakea is a utility for managing instances at various cloud providers and aids in setting up a fuzzing cluster.
'''
import os
import json
import shutil
import logging
import appdirs
import argparse

from .core.common import Focus
from .core.providers.ec2 import Ec2CommandLine
from .core.providers.azure import AzureCommandLine

logger = logging.getLogger('laniakea')


class LaniakeaCommandLine(object):
    '''
    Command-line interface for Laniakea.
    '''
    HOME = os.path.dirname(os.path.abspath(__file__))
    VERSION = '0.8'

    @classmethod
    def parse_args(cls):
        # Initialize configuration and userdata directories.
        dirs = appdirs.AppDirs('laniakea', 'Mozilla Security')
        if not os.path.isdir(dirs.user_config_dir):
            shutil.copytree(os.path.join(cls.HOME, 'examples'), dirs.user_config_dir)
            shutil.copytree(os.path.join(cls.HOME, 'userdata'), os.path.join(dirs.user_config_dir, 'userdata'))

        parser = argparse.ArgumentParser(
            description='Laniakea Runtime v{}'.format(cls.VERSION),
            prog='laniakea',
            add_help=False,
            formatter_class=lambda prog:
                argparse.ArgumentDefaultsHelpFormatter(prog, max_help_position=30, width=100),
            epilog='The exit status is 0 for non-failures and 1 for failures.')

        subparsers = parser.add_subparsers(dest='provider',
                                           description='Use -h to see the help menu of each provider.',
                                           title='Laniakea Cloud Providers',
                                           metavar='')

        # Todo (posidron): Add modules dynamically.
        Ec2CommandLine.add_arguments(subparsers, dirs)
        AzureCommandLine.add_arguments(subparsers)

        base = parser.add_argument_group('Laniakea Base Parameter')
        base.add_argument('-verbosity',
                          default=2,
                          type=int,
                          choices=list(range(1, 6, 1)),
                          help='Log sensitivity.')

        base.add_argument('-focus',
                          action='store_true',
                          default=False,
                          help=argparse.SUPPRESS)

        base.add_argument('-settings',
                          metavar='path',
                          type=argparse.FileType(),
                          default=os.path.join(dirs.user_config_dir, 'laniakea.json'),
                          help='Laniakea core settings.')

        base.add_argument('-h', '-help', '--help',
                          action='help',
                          help=argparse.SUPPRESS)

        base.add_argument('-version',
                          action='version',
                          version='%(prog)s {}'.format(cls.VERSION),
                          help=argparse.SUPPRESS)

        return parser.parse_args()

<<<<<<< HEAD
    @staticmethod
    def _convert_pair_to_dict(arg):
        """Utility function which transform k=v strings from the command-line into a dict."""
        return dict(kv.split('=', 1) for kv in arg)

    @staticmethod
    def _convert_str_to_int(arg):
        # FIXME: Convert certain values of keys from images.json to ints.
        for k, v in list(arg.items()):
            try:
                arg[String(k)] = int(v)
            except ValueError:
                # Let's assume it is a str and move on.
                pass
        return arg

    @staticmethod
    def list_tags(userdata):
        macros = re.findall("@(.*?)@", userdata)
        logger.info("List of available macros:")
        for m in macros:
            logger.info('\t%r', m)

    @staticmethod
    def handle_tags(userdata, macros):
        macro_vars = re.findall("@(.*?)@", userdata)
        for macro_var in macro_vars:
            if macro_var == "!all_macros_export":
                macro_var_export_list = []
                for defined_macro in macros:
                    macro_var_export_list.append("export %s='%s'" % (defined_macro, macros[defined_macro]))
                macro_var_exports = "\n".join(macro_var_export_list)

                userdata = userdata.replace('@%s@' % macro_var, macro_var_exports)
            elif macro_var == "!all_macros_docker":
                macro_var_export_list = []
                for defined_macro in macros:
                    macro_var_export_list.append("-e '%s=%s'" % (defined_macro, macros[defined_macro]))
                macro_var_exports = " ".join(macro_var_export_list)

                userdata = userdata.replace('@%s@' % macro_var, macro_var_exports)
            elif macro_var not in macros:
                logger.error('Undefined variable @%s@ in UserData script', macro_var)
                return
            else:
                userdata = userdata.replace('@%s@' % macro_var, macros[macro_var])

        return userdata

    @staticmethod
    def handle_import_tags(userdata):
        """Handle @import(filepath)@ tags in a UserData script.

        :param userdata: UserData script content.
        :type userdata: str
        :return: UserData script with the contents of the imported files.
        :rtype: str
        """
        imports = re.findall("@import\((.*?)\)@", userdata)
        if not imports:
            return userdata

        for filepath in imports:
            logger.info('Processing "import" of %s', filepath)
            with open(filepath) as fp:
                content = fp.read()
                userdata = userdata.replace("@import(%s)@" % filepath, content)
        return userdata

=======
>>>>>>> ff0d324a
    @classmethod
    def main(cls):
        args = cls.parse_args()

        Focus.init() if args.focus else Focus.disable()

        logging.basicConfig(format='[Laniakea] %(asctime)s %(levelname)s: %(message)s',
                            level=args.verbosity * 10,
                            datefmt='%Y-%m-%d %H:%M:%S')

        logger.info('Loading Laniakea configuration from %s', Focus.data(args.settings.name))
        try:
            settings = json.loads(args.settings.read())
        except ValueError as msg:
            logger.error('Unable to parse %s: %s', args.settings.name, msg)
            return 1

        if args.provider:
            globals()[args.provider.title() + 'CommandLine']().main(args, settings)<|MERGE_RESOLUTION|>--- conflicted
+++ resolved
@@ -80,78 +80,6 @@
 
         return parser.parse_args()
 
-<<<<<<< HEAD
-    @staticmethod
-    def _convert_pair_to_dict(arg):
-        """Utility function which transform k=v strings from the command-line into a dict."""
-        return dict(kv.split('=', 1) for kv in arg)
-
-    @staticmethod
-    def _convert_str_to_int(arg):
-        # FIXME: Convert certain values of keys from images.json to ints.
-        for k, v in list(arg.items()):
-            try:
-                arg[String(k)] = int(v)
-            except ValueError:
-                # Let's assume it is a str and move on.
-                pass
-        return arg
-
-    @staticmethod
-    def list_tags(userdata):
-        macros = re.findall("@(.*?)@", userdata)
-        logger.info("List of available macros:")
-        for m in macros:
-            logger.info('\t%r', m)
-
-    @staticmethod
-    def handle_tags(userdata, macros):
-        macro_vars = re.findall("@(.*?)@", userdata)
-        for macro_var in macro_vars:
-            if macro_var == "!all_macros_export":
-                macro_var_export_list = []
-                for defined_macro in macros:
-                    macro_var_export_list.append("export %s='%s'" % (defined_macro, macros[defined_macro]))
-                macro_var_exports = "\n".join(macro_var_export_list)
-
-                userdata = userdata.replace('@%s@' % macro_var, macro_var_exports)
-            elif macro_var == "!all_macros_docker":
-                macro_var_export_list = []
-                for defined_macro in macros:
-                    macro_var_export_list.append("-e '%s=%s'" % (defined_macro, macros[defined_macro]))
-                macro_var_exports = " ".join(macro_var_export_list)
-
-                userdata = userdata.replace('@%s@' % macro_var, macro_var_exports)
-            elif macro_var not in macros:
-                logger.error('Undefined variable @%s@ in UserData script', macro_var)
-                return
-            else:
-                userdata = userdata.replace('@%s@' % macro_var, macros[macro_var])
-
-        return userdata
-
-    @staticmethod
-    def handle_import_tags(userdata):
-        """Handle @import(filepath)@ tags in a UserData script.
-
-        :param userdata: UserData script content.
-        :type userdata: str
-        :return: UserData script with the contents of the imported files.
-        :rtype: str
-        """
-        imports = re.findall("@import\((.*?)\)@", userdata)
-        if not imports:
-            return userdata
-
-        for filepath in imports:
-            logger.info('Processing "import" of %s', filepath)
-            with open(filepath) as fp:
-                content = fp.read()
-                userdata = userdata.replace("@import(%s)@" % filepath, content)
-        return userdata
-
-=======
->>>>>>> ff0d324a
     @classmethod
     def main(cls):
         args = cls.parse_args()
