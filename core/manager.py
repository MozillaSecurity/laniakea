# coding: utf-8
# This Source Code Form is subject to the terms of the Mozilla Public
# License, v. 2.0. If a copy of the MPL was not distributed with this
# file, You can obtain one at http://mozilla.org/MPL/2.0/.
import logging
import ssl
import sys
import time


try:
    import boto.ec2
    import boto.exception
except ImportError as msg:
    logging.error(msg)
    sys.exit(-1)

class Laniakea(object):
    """
    Laniakea managing class.
    """

    def __init__(self, images):
        self.ec2 = None
        self.images = images

    def retry_on_ec2_error(self, func, *args, **kwargs):
        """
        Call the given method with the given arguments, retrying if the call
        failed due to an EC2ResponseError. This method will wait at most 30
        seconds and perform up to 6 retries. If the method still fails, it will
        propagate the error.
        
        :param func: Function to call
        :type func: function
        """
        exception_retry_count = 6
        while True:
            try:
                return func(*args, **kwargs)
            except (boto.exception.EC2ResponseError, ssl.SSLError) as e:
                exception_retry_count -= 1
                if exception_retry_count <= 0:
                    raise e
                time.sleep(5)

    def connect(self, region, **kw_params):
        """Connect to a EC2.

        :param region: The name of the region to connect to.
        :type region: str
        :param kw_params:
        :type kw_params: dict
        """
        self.ec2 = boto.ec2.connect_to_region(region, **kw_params)
        if not self.ec2:
            raise Exception("Unable to connect to region '%s'" % region)

        if self.images:
            # Resolve AMI names in our configuration to their IDs
            logging.info('Retrieving available AMIs...')
<<<<<<< HEAD
            remote_images = self.ec2.get_all_images(owners = ['self', 'amazon', 'aws-marketplace'])
=======
            remote_images = self.ec2.get_all_images(owners=['self'])
>>>>>>> 2a2f2ab4
            for i in self.images:
                if "image_name" in self.images[i] and not 'image_id' in self.images[i]:
                    image_name = self.images[i]['image_name']
                    for ri in remote_images:
                        if ri.name == image_name:
                            if 'image_id' in self.images[i]:
                                raise Exception("Ambiguous AMI name '%s' resolves to multiple IDs" % image_name)
                            self.images[i]['image_id'] = ri.id
                            del self.images[i]['image_name']
                    if not 'image_id' in self.images[i]:
                        raise Exception("Failed to resolve AMI name '%s' to an AMI ID" % image_name)

    def create_on_demand(self, instance_type='default', tags=None, root_device_type='ebs',
                         size='default', vol_type='gp2', delete_on_termination=False):
        """Create one or more EC2 on-demand instances.

        :param instance_type: A section name in images.json
        :type instance_type: str
        :param tags:
        :type tags: dict
        :return: List of instances created
        :rtype: list
        """
        if root_device_type == 'ebs':
            self.images[instance_type]['block_device_map'] = self._configure_ebs_volume(vol_type, size, delete_on_termination)

        reservation = self.ec2.run_instances(**self.images[instance_type])

        logging.info('Creating requested tags...')
        for i in reservation.instances:
            self.retry_on_ec2_error(self.ec2.create_tags, [i.id], tags or {})

        instances = []
        logging.info('Waiting for instances to become ready...')
        while len(reservation.instances):
            for i in reservation.instances:
                if i.state == 'running':
                    instances.append(i)
                    reservation.instances.pop(reservation.instances.index(i))
                    logging.info('%s is %s at %s (%s)',
                                 i.id,
                                 i.state,
                                 i.public_dns_name,
                                 i.ip_address)
                else:
                    self.retry_on_ec2_error(i.update)
        return instances

    def create_spot(self, price, instance_type='default', tags=None, root_device_type='ebs',
                    size='default', vol_type='gp2', delete_on_termination=False, timeout=None):
        """Create one or more EC2 spot instances.

        :param price: Max price to pay for spot instance per hour.
        :type price: float
        :param instance_type: A section name in images.json
        :type instance_type: str
        :param tags:
        :type tags: dict
        :return: List of instances created
        :rtype: list
        """
        if root_device_type == 'ebs':
            self.images[instance_type]['block_device_map'] = self._configure_ebs_volume(vol_type, size, delete_on_termination)

        requests = self.ec2.request_spot_instances(price, **self.images[instance_type])
        request_ids = [r.id for r in requests]
        instances = []
        logging.info("Waiting on fulfillment of requested spot instances.")
        poll_resolution = 5.0
        while len(request_ids):
            time.sleep(poll_resolution)
            pending = self.retry_on_ec2_error(self.ec2.get_all_spot_instance_requests, request_ids=request_ids)

            if timeout != None:
                timeout -= poll_resolution
                time_exceeded = timeout <= 0

            for r in pending:
                if r.status.code == 'fulfilled':
                    instance = None
                    instance = self.retry_on_ec2_error(self.ec2.get_only_instances, r.instance_id)[0]

                    if not instance:
                        raise Exception("Failed to get instance with id %s for fulfilled request" % r.instance_id)

                    instances.append(instance)
                    self.retry_on_ec2_error(self.ec2.create_tags, [instance.id], tags or {})
                    logging.info('Request %s is %s and %s.',
                                 r.id,
                                 r.status.code,
                                 r.state)
                    logging.info('%s is %s at %s (%s)',
                                 instance.id,
                                 instance.state,
                                 instance.public_dns_name,
                                 instance.ip_address)
                    request_ids.pop(request_ids.index(r.id))
                elif time_exceeded:
                    r.cancel()

            if time_exceeded:
                return instances

        return instances

    def _scale_down(self, instances, count):
        """Return a list of |count| last created instances by launch time.

        :param instances: A list of instances.
        :type instances: list
        :param count: Number of instances to scale down.
        :type count: integer
        :return: List of instances to be scaled down.
        :rtype: list
        """
        i = sorted(instances, key=lambda i: i.launch_time, reverse=True)
        if not i:
            return []
        running = len(i)
        logging.info("%d instance/s are running." % running)
        logging.info("Scaling down %d instances of those." % count)
        if count > running:
            logging.info("Scale-down value is > than running instance/s - using maximum of %d!" % running)
            count = running
        return i[0:count]

    def _configure_ebs_volume(self, vol_type, size, delete_on_termination):
        """Sets the desired root EBS size, otherwise the default EC2 value is used.

        :param vol_type: Type of EBS storage - gp2 (SSD), io1 or standard (magnetic)
        :type vol_type: str
        :param size: Desired root EBS size.
        :type size: int
        :param delete_on_termination: Toggle this flag to delete EBS volume on termination.
        :type delete_on_termination: bool
        :return: A BlockDeviceMapping object.
        :rtype: object
        """
        # From GitHub boto docs: http://git.io/veyDv
        dev_sda1 = boto.ec2.blockdevicemapping.BlockDeviceType()
        dev_sda1.delete_on_termination = delete_on_termination
        dev_sda1.volume_type = vol_type
        if size != 'default':
            dev_sda1.size = size  # change root volume to desired size
        bdm = boto.ec2.blockdevicemapping.BlockDeviceMapping()
        bdm['/dev/sda1'] = dev_sda1
        return bdm

    def stop(self, instances, count=0):
        """Stop each provided running instance.

        :param instances: A list of instances.
        :type instances: list
        """
        if not instances:
            return
        if count > 0:
            instances = self._scale_down(instances, count)
        self.ec2.stop_instances([i.id for i in instances])

    def terminate(self, instances, count=0):
        """Terminate each provided running or stopped instance.

        :param instances: A list of instances.
        :type instances: list
        """
        if not instances:
            return
        if count > 0:
            instances = self._scale_down(instances, count)
        self.ec2.terminate_instances([i.id for i in instances])

    def find(self, instance_ids=None, filters=None):
        """Flatten list of reservations to a list of instances.

        :param instance_ids: A list of instance ids to filter by
        :type instance_ids: list
        :param filters: A dict of |Filter.N| values defined in http://goo.gl/jYNej9
        :type filters: dict
        :return: A flattened list of filtered instances.
        :rtype: list
        """
        instances = []
        reservations = self.retry_on_ec2_error(self.ec2.get_all_instances, instance_ids=instance_ids, filters=filters)
        for reservation in reservations:
            instances.extend(reservation.instances)
        return instances<|MERGE_RESOLUTION|>--- conflicted
+++ resolved
@@ -59,11 +59,7 @@
         if self.images:
             # Resolve AMI names in our configuration to their IDs
             logging.info('Retrieving available AMIs...')
-<<<<<<< HEAD
-            remote_images = self.ec2.get_all_images(owners = ['self', 'amazon', 'aws-marketplace'])
-=======
-            remote_images = self.ec2.get_all_images(owners=['self'])
->>>>>>> 2a2f2ab4
+            remote_images = self.ec2.get_all_images(owners=['self', 'amazon', 'aws-marketplace'])
             for i in self.images:
                 if "image_name" in self.images[i] and not 'image_id' in self.images[i]:
                     image_name = self.images[i]['image_name']
